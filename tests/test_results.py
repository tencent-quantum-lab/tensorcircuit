from tensorcircuit.results import counts


d = {"000": 2, "101": 3, "100": 4}


def test_marginal_count():
    assert counts.marginal_count(d, [1, 2])["00"] == 6
    assert counts.marginal_count(d, [1])["0"] == 9
    assert counts.marginal_count(d, [2, 1, 0])["001"] == 4


def test_count2vec():
    assert counts.vec2count(counts.count2vec(d, normalization=False), prune=True) == d


def test_kl():
    a = {"00": 512, "11": 512}
<<<<<<< HEAD
    assert counts.kl_divergence(a, a) == 0
=======
    assert counts.kl_divergence(a, a) == 0


def test_correlation():
    assert counts.correlation(d, [0, 1]) == -5 / 9
>>>>>>> baf084e0
<|MERGE_RESOLUTION|>--- conflicted
+++ resolved
@@ -16,12 +16,8 @@
 
 def test_kl():
     a = {"00": 512, "11": 512}
-<<<<<<< HEAD
-    assert counts.kl_divergence(a, a) == 0
-=======
     assert counts.kl_divergence(a, a) == 0
 
 
 def test_correlation():
-    assert counts.correlation(d, [0, 1]) == -5 / 9
->>>>>>> baf084e0
+    assert counts.correlation(d, [0, 1]) == -5 / 9