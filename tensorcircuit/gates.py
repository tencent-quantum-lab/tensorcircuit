"""
declarations of single-qubit and two-qubit gates and their corresponding matrix
"""

import sys
from copy import deepcopy
from functools import reduce
from typing import Any, Callable, Optional, Union
from operator import mul

import numpy as np
import tensornetwork as tn
from scipy.stats import unitary_group

from .cons import backend, dtypestr, npdtype

thismodule = sys.modules[__name__]

Tensor = Any
Array = Any

# Common single qubit states as np.ndarray objects
zero_state = np.array([1.0, 0.0], dtype=npdtype)
one_state = np.array([0.0, 1.0], dtype=npdtype)
plus_state = 1.0 / np.sqrt(2) * (zero_state + one_state)
minus_state = 1.0 / np.sqrt(2) * (zero_state - one_state)

# Common single qubit gates as np.ndarray objects
_h_matrix = 1 / np.sqrt(2) * np.array([[1.0, 1.0], [1.0, -1.0]])
_i_matrix = np.array([[1.0, 0.0], [0.0, 1.0]])
_x_matrix = np.array([[0.0, 1.0], [1.0, 0.0]])
_y_matrix = np.array([[0.0, -1j], [1j, 0.0]])
_z_matrix = np.array([[1.0, 0.0], [0.0, -1.0]])
_s_matrix = np.array([[1.0, 0.0], [0.0, 1j]])
_t_matrix = np.array([[1.0, 0.0], [0.0, np.exp(np.pi / 4 * 1j)]])
_wroot_matrix = (
    1
    / np.sqrt(2)
    * np.array([[1, -1 / np.sqrt(2) * (1 + 1.0j)], [1 / np.sqrt(2) * (1 - 1.0j), 1]])
)


_ii_matrix = np.kron(_i_matrix, _i_matrix)
_xx_matrix = np.kron(_x_matrix, _x_matrix)
_yy_matrix = np.kron(_y_matrix, _y_matrix)
_zz_matrix = np.kron(_z_matrix, _z_matrix)
_cnot_matrix = np.array(
    [
        [1.0, 0.0, 0.0, 0.0],
        [0.0, 1.0, 0.0, 0.0],
        [0.0, 0.0, 0.0, 1.0],
        [0.0, 0.0, 1.0, 0.0],
    ]
)
_cz_matrix = np.array(
    [
        [1.0, 0.0, 0.0, 0.0],
        [0.0, 1.0, 0.0, 0.0],
        [0.0, 0.0, 1.0, 0.0],
        [0.0, 0.0, 0.0, -1.0],
    ]
)

_cy_matrix = np.array(
    [
        [1.0, 0.0, 0.0, 0.0],
        [0.0, 1.0, 0.0, 0.0],
        [0.0, 0.0, 0.0, -1.0j],
        [0.0, 0.0, 1.0j, 0.0],
    ]
)

_swap_matrix = np.array(
    [
        [1.0, 0.0, 0.0, 0.0],
        [0.0, 0.0, 1.0, 0.0],
        [0.0, 1.0, 0.0, 0.0],
        [0.0, 0.0, 0.0, 1.0],
    ]
)


_toffoli_matrix = np.array(
    [
        [1.0, 0, 0, 0, 0, 0, 0, 0],
        [0, 1.0, 0, 0, 0, 0, 0, 0],
        [0, 0, 1.0, 0, 0, 0, 0, 0],
        [0, 0, 0, 1.0, 0, 0, 0, 0],
        [0, 0, 0, 0, 1.0, 0, 0, 0],
        [0, 0, 0, 0, 0, 1.0, 0, 0],
        [0, 0, 0, 0, 0, 0, 0, 1.0],
        [0, 0, 0, 0, 0, 0, 1.0, 0],
    ]
)


def __rmul__(self: tn.Node, lvalue: Union[float, complex]) -> "Gate":
    newg = Gate(lvalue * self.tensor)
    return newg


tn.Node.__rmul__ = __rmul__


class Gate(tn.Node):  # type: ignore
    """
    Wrapper of tn.Node, quantum gate
    """

    pass


def num_to_tensor(*num: Union[float, Tensor], dtype: Optional[str] = None) -> Any:
    r"""
    Convert the inputs to Tensor with specified dtype
<<<<<<< HEAD

    :param num: inputs
    :type num: Union[float, Tensor]
=======
    
    Example:
        # TODO(@PeterYu): Add examples
        
    :param *num: inputs
>>>>>>> a0ec1f30
    :param dtype: dtype of the output Tensors
    :type dtype: str, optional
    :returns: List of Tensors
    :rtype: List[Tensor]
    

    """
    
    l = []
    if not dtype:
        dtype = dtypestr
    for n in num:
        if not backend.is_tensor(n):
            l.append(backend.cast(backend.convert_to_tensor(n), dtype=dtype))
        else:
            l.append(backend.cast(n, dtype=dtype))
    if len(l) == 1:
        return l[0]
    return l


array_to_tensor = num_to_tensor


def gate_wrapper(m: Tensor, n: Optional[str] = None) -> Gate:
    if not n:
        n = "unknowngate"
    m = m.astype(npdtype)
    return Gate(deepcopy(m), name=n)


class GateF:
    def __init__(self, m: Tensor, n: Optional[str] = None):
        if not n:
            n = "unknowngate"
        self.m = m
        self.n = n

    def __call__(self, *args: Any, **kws: Any) -> Gate:
        m = self.m.astype(npdtype)
        return Gate(deepcopy(m), name=self.n)

    def adjoint(self, *args: Any, **kws: Any) -> Gate:
        m = self.__call__(*args, **kws)
        m.tensor = backend.adjoint(m.tensor)
        return m

    # TODO(@refraction-ray): controlled

    def __str__(self) -> str:
        return self.n

    __repr__ = __str__


class GateVF(GateF):
    def __init__(self, f: Callable[..., Gate], n: Optional[str] = None):
        if not n:
            n = "unknowngate"
        self.f = f
        self.n = n

    def __call__(self, *args: Any, **kws: Any) -> Gate:
        return self.f(*args, **kws)


def meta_gate() -> None:
    """
    Inner helper function to generate gate functions, such as ``z()`` from ``_z_matrix``
    """
    for name in dir(thismodule):
        if name.endswith("_matrix") and name.startswith("_"):
            n = name[1:-7]
            m = getattr(thismodule, name)
            if m.shape[0] == 4:
                m = np.reshape(m, newshape=(2, 2, 2, 2))
            if m.shape[0] == 8:
                m = np.reshape(m, newshape=(2, 2, 2, 2, 2, 2))
            m = m.astype(npdtype)
            # not enough for new mechanism: register method on class instead of instance
            # temp = partial(gate_wrapper, m, n)
            # temp.__name__ = n
            temp = GateF(m, n)
            setattr(thismodule, n + "gate", temp)
            setattr(thismodule, n, temp)


meta_gate()

pauli_gates = [i(), x(), y(), z()]  # type: ignore


def matrix_for_gate(gate: Gate) -> Tensor:
    """
    Convert Gate to Tensor
    
    :param gate: input Gate
    :type gate: Gate
    :return: corresponding Tensor
    :rtype: Tensor
    """
    
    t = gate.tensor
    l = int(np.sqrt(t.size))
    t = t.reshape([l, l])
    return t


def bmatrix(a: Array) -> str:
    """
    Returns a LaTeX bmatrix

    :param a: 2D numpy array
    :type a: np.array
    :raises ValueError: [description]
    :return: latex str for bmatrix of array a
    :rtype: str
    """
    #   Adopted from https://stackoverflow.com/questions/17129290/numpy-2d-and-1d-array-to-latex-bmatrix/17131750

    if len(a.shape) > 2:
        raise ValueError("bmatrix can at most display two dimensions")
    lines = str(a).replace("[", "").replace("]", "").splitlines()
    rv = [r"\begin{bmatrix}"]
    rv += ["    " + " & ".join(l.split()) + r"\\" for l in lines]
    rv[-1] = rv[-1][:-2]
    rv += [r" \end{bmatrix}"]
    return "".join(rv)


def r_gate(theta: float = 0, alpha: float = 0, phi: float = 0) -> Gate:
    r"""
    General single qubit rotation gate
    
    .. math::
        R(\theta, \phi, \alpha) = i \cos(\theta) I
    .. math::
        - i \cos(\phi) \sin(\alpha) \sin(\theta) X
    .. math::
        - i \sin(\phi) \sin(\alpha) \sin(\theta) Y
    .. math::
        - i \sin(\theta) \cos(\alpha) Z
        
    :param theta:  angle in radians
    :type theta: float, optional
    :param alpha: angle in radians
    :type alpha: float, optional
    :param phi: angle in radians
    :type phi: float, optional
    
    :return: R Gate
    :rtype: Gate
    """
    theta, phi, alpha = num_to_tensor(theta, phi, alpha)
    i, x, y, z = array_to_tensor(_i_matrix, _x_matrix, _y_matrix, _z_matrix)
    unitary = (
        backend.cos(theta) * i
        - backend.i() * backend.cos(phi) * backend.sin(alpha) * backend.sin(theta) * x
        - backend.i() * backend.sin(phi) * backend.sin(alpha) * backend.sin(theta) * y
        - backend.i() * backend.sin(theta) * backend.cos(alpha) * z
    )
    return Gate(unitary)


# r = r_gate


def rx_gate(theta: float = 0) -> Gate:
    r"""
    Rotation gate along X axis
    .. math::
        RX(\theta) = e^{-i\frac{\theta}{2}X}
        
    :param theta: angle in radians
    :type theta: float, optional
    :return: RX gate
    :rtype: Gate
    """
    i, x = array_to_tensor(_i_matrix, _x_matrix)
    theta = num_to_tensor(theta)
    unitary = backend.cos(theta / 2.0) * i - backend.i() * backend.sin(theta / 2.0) * x
    return Gate(unitary)


# rx = rx_gate


def ry_gate(theta: float = 0) -> Gate:
    r"""
    Rotation gate along Y axis
    .. math::
        RY(\theta) = e^{-i\frac{\theta}{2}Y}
        
    :param theta: angle in radians
    :type theta: float, optional
    :return: RY gate
    :rtype: Gate
    """
    i, y = array_to_tensor(_i_matrix, _y_matrix)
    theta = num_to_tensor(theta)
    unitary = backend.cos(theta / 2.0) * i - backend.i() * backend.sin(theta / 2.0) * y
    return Gate(unitary)


# ry = ry_gate


def rz_gate(theta: float = 0) -> Gate:
    r"""
    Rotation gate along Z axis
    .. math::
        RX(\theta) = e^{-i\frac{\theta}{2}Z}
        
    :param theta: angle in radians
    :type theta: float, optional
    :return: RZ Gate
    :rtype: Gate
    """
    i, z = array_to_tensor(_i_matrix, _z_matrix)
    theta = num_to_tensor(theta)
    unitary = backend.cos(theta / 2.0) * i - backend.i() * backend.sin(theta / 2.0) * z
    return Gate(unitary)


# rz = rz_gate


def rgate_theoretical(theta: float = 0, alpha: float = 0, phi: float = 0) -> Gate:
    r"""
    Rotation gate in matrix exponential form, shall give the same result as ```rgate```
    .. math::
        mx = \sin(\alpha) \cos(\phi) X
    .. math::
        my = \sin(\alpha) \sin(\phi) Y
    .. math::
        mz = \cos(\alpha) Z
    .. math::
        R(\theta, \alpha, \phi) = e^{-i\theta (mx+my+mz)}
    :param theta: angle in radians
    :type theta: float, optional
    :param alpha: angle in radians
    :type alpha: float, optional
    :param phi: angle in radians
    :type phi: float, optional
    :return: Rotation Gate
    :rtype: Gate
    """
    theta, phi, alpha = num_to_tensor(theta, phi, alpha)
    mx = backend.sin(alpha) * backend.cos(phi)
    my = backend.sin(alpha) * backend.sin(phi)
    mz = backend.cos(alpha)
    x, y, z = array_to_tensor(_x_matrix, _y_matrix, _z_matrix)

    unitary = backend.expm(-backend.i() * theta * (mx * x + my * y + mz * z))
    return Gate(unitary)


def random_single_qubit_gate() -> Gate:
    """
    Random single qubit gate described in https://arxiv.org/abs/2002.07730.
    
    :return: A random single qubit gate
    :rtype: Gate
    """
    # Get the random parameters
    theta, alpha, phi = np.random.rand(3) * 2 * np.pi  # type: ignore

    return r_gate(theta, alpha, phi)  # type: ignore


# rs = random_single_qubit_gate  # deprecated


def iswap_gate(theta: float = 1.0) -> Gate:
    r"""
    iSwap gate
    
    .. math::
        iSwap(\theta) = 
        \begin{pmatrix}
            1 & 0 & 0 & 1\\
            0 & \cos(\frac{\pi}{2} \theta ) & j \sin(\frac{\pi}{2} \theta ) & 0\\
            0 & j \sin(\frac{\pi}{2} \theta ) & \cos(\frac{\pi}{2} \theta ) & 0\\
            0 & 0 & 0 & 0\\
        \end{pmatrix}
        
    :param theta: angle in radians
    :type theta: float
    :return: iSwap Gate
    :rtype: Gate
    """
    d1 = np.array([[1.0, 0, 0, 0], [0, 0, 0, 0], [0, 0, 0, 0], [0, 0, 0, 1.0]])
    d2 = np.array([[0, 0, 0, 0], [0, 1.0, 0, 0], [0, 0, 1.0, 0], [0, 0, 0, 0]])
    od = np.array([[0, 0, 0, 0], [0, 0, 1.0, 0], [0, 1.0, 0, 0], [0, 0, 0, 0]])
    d1, d2, od = array_to_tensor(d1, d2, od)
    theta = num_to_tensor(theta)
    unitary = (
        d1
        + backend.cos(theta * np.pi / 2) * d2
        + 1.0j * backend.sin(theta * np.pi / 2) * od
    )
    unitary = backend.reshape(unitary, [2, 2, 2, 2])
    return Gate(unitary)


# iswap = iswap_gate


def cr_gate(theta: float = 0, alpha: float = 0, phi: float = 0) -> Gate:
    r"""  
    Controlled rotation gate, when the control bit is 1, `rgate` is applied on the target gate.
    .. math::
        CR(\theta, \phi, \alpha) = j + i\cos(\theta)
    .. math::
        - i \cos(\phi) \sin(\alpha) sin(\theta) X
    .. math::
        - i \sin(\phi) \sin(\alpha) sin(\theta) Y
    .. math::
        - i \sin(\theta) \cos(\alpha) Z
        
    :param theta:  angle in radians
    :type theta: float, optional
    :param alpha: angle in radians
    :type alpha: float, optional
    :param phi: angle in radians
    :type phi: float, optional
    
    :return: CR Gate
    :rtype: Gate
    """
    theta, phi, alpha = num_to_tensor(theta, phi, alpha)
    u = np.array([[1.0, 0.0], [0.0, 0.0]])
    d = np.array([[0.0, 0.0], [0.0, 1.0]])
    j = np.kron(u, _i_matrix)
    i = np.kron(d, _i_matrix)
    x = np.kron(d, _x_matrix)
    y = np.kron(d, _y_matrix)
    z = np.kron(d, _z_matrix)

    j, i, x, y, z = array_to_tensor(j, i, x, y, z)
    unitary = (
        j
        + backend.cos(theta) * i
        - backend.i() * backend.cos(phi) * backend.sin(alpha) * backend.sin(theta) * x
        - backend.i() * backend.sin(phi) * backend.sin(alpha) * backend.sin(theta) * y
        - backend.i() * backend.sin(theta) * backend.cos(alpha) * z
    )
    unitary = backend.reshape(unitary, [2, 2, 2, 2])
    return Gate(unitary)


# cr = cr_gate


def random_two_qubit_gate() -> Gate:
    """
    Returns a random two-qubit gate.
    :return: a random two-qubit gate
    :rtype: Gate
    """
    unitary = unitary_group.rvs(dim=4).astype(
        npdtype
    )  # the default is np.complex128 without astype
    unitary = np.reshape(unitary, newshape=(2, 2, 2, 2))
    return Gate(deepcopy(unitary), name="R2Q")


def any_gate(unitary: Tensor, name: str = "any") -> Gate:
    """
    Note one should provide the gate with properly reshaped

    :param unitary: corresponding gate
    """
    # deepcopy roadblocks tf.function, pls take care of the unitary outside
    unitary = backend.reshape2(unitary)
    # nleg = int(np.log2(backend.sizen(unitary)))
    # unitary = backend.reshape(unitary, [2 for _ in range(nleg)])
    return Gate(unitary, name=name)


# any = any_gate


def exponential_gate(unitary: Tensor, theta: float, name: str = "none") -> Gate:
    r"""
    .. math::
        exp(U) = e^{-i \theta U}
    :param unitary: input unitary (U)
    :type unitary: Tensor
    :param theta: angle in radians
    :type theta: float
    :param name: suffix of Gate name
    :return: exponential Gate
    :rtype: Gate
    """
    theta = num_to_tensor(theta)
    mat = backend.expm(-backend.i() * theta * unitary)
    dimension = reduce(mul, mat.shape)
    nolegs = int(np.log(dimension) / np.log(2))
    mat = backend.reshape(mat, shape=[2 for _ in range(nolegs)])
    return Gate(mat, name="exp-" + name)


exp_gate = exponential_gate
# exp = exponential_gate


def exponential_gate_unity(unitary: Tensor, theta: float, name: str = "none") -> Gate:
    r"""
    # .. math::
    #     exp(U) = e^{-i \theta U}
        
    # TODO(@YHPeter): need review
    :param unitary: input unitary
    :type unitary: Tensor
    :param theta: angle in radians
    :type theta: float
    :param name: suffix of Gate name
    :type name: str, optional
    :return: exponential Gate
    :rtype: Gate
    """
    theta, unitary = num_to_tensor(theta, unitary)
    size = int(reduce(mul, unitary.shape))
    n = int(np.log2(size))
    i = np.eye(2 ** (int(n / 2)))
    i = i.reshape([2 for _ in range(n)])
    unitary = backend.reshape(unitary, [2 for _ in range(n)])
    it = array_to_tensor(i)
    mat = backend.cos(theta) * it - 1.0j * backend.sin(theta) * unitary
    return Gate(mat, name="exp1-" + name)


exp1_gate = exponential_gate_unity
# exp1 = exponential_gate_unity


def meta_vgate() -> None:
    for f in ["r", "rx", "ry", "rz", "iswap", "any", "exp", "exp1", "cr"]:
        setattr(thismodule, f, GateVF(getattr(thismodule, f + "_gate"), f))


meta_vgate()<|MERGE_RESOLUTION|>--- conflicted
+++ resolved
@@ -112,24 +112,17 @@
 
 def num_to_tensor(*num: Union[float, Tensor], dtype: Optional[str] = None) -> Any:
     r"""
-    Convert the inputs to Tensor with specified dtype
-<<<<<<< HEAD
-
+    Convert the inputs to Tensor with specified dtype.
+    
+    Example:
+        # TODO(@PeterYu): Add examples
+        
     :param num: inputs
     :type num: Union[float, Tensor]
-=======
-    
-    Example:
-        # TODO(@PeterYu): Add examples
-        
-    :param *num: inputs
->>>>>>> a0ec1f30
     :param dtype: dtype of the output Tensors
     :type dtype: str, optional
     :returns: List of Tensors
     :rtype: List[Tensor]
-    
-
     """
     
     l = []
@@ -218,7 +211,7 @@
 
 def matrix_for_gate(gate: Gate) -> Tensor:
     """
-    Convert Gate to Tensor
+    Convert Gate to Tensor.
     
     :param gate: input Gate
     :type gate: Gate
@@ -234,7 +227,7 @@
 
 def bmatrix(a: Array) -> str:
     """
-    Returns a LaTeX bmatrix
+    Returns a LaTeX bmatrix.
 
     :param a: 2D numpy array
     :type a: np.array
@@ -293,13 +286,14 @@
 
 def rx_gate(theta: float = 0) -> Gate:
     r"""
-    Rotation gate along X axis
+    Rotation gate along X axis.
+    
     .. math::
         RX(\theta) = e^{-i\frac{\theta}{2}X}
         
     :param theta: angle in radians
     :type theta: float, optional
-    :return: RX gate
+    :return: RX Gate
     :rtype: Gate
     """
     i, x = array_to_tensor(_i_matrix, _x_matrix)
@@ -313,13 +307,14 @@
 
 def ry_gate(theta: float = 0) -> Gate:
     r"""
-    Rotation gate along Y axis
+    Rotation gate along Y axis.
+    
     .. math::
         RY(\theta) = e^{-i\frac{\theta}{2}Y}
         
     :param theta: angle in radians
     :type theta: float, optional
-    :return: RY gate
+    :return: RY Gate
     :rtype: Gate
     """
     i, y = array_to_tensor(_i_matrix, _y_matrix)
@@ -333,7 +328,8 @@
 
 def rz_gate(theta: float = 0) -> Gate:
     r"""
-    Rotation gate along Z axis
+    Rotation gate along Z axis.
+    
     .. math::
         RX(\theta) = e^{-i\frac{\theta}{2}Z}
         
@@ -353,7 +349,8 @@
 
 def rgate_theoretical(theta: float = 0, alpha: float = 0, phi: float = 0) -> Gate:
     r"""
-    Rotation gate in matrix exponential form, shall give the same result as ```rgate```
+    Rotation gate, which is in matrix exponential form, shall give the same result as `rgate`.
+    
     .. math::
         mx = \sin(\alpha) \cos(\phi) X
     .. math::
@@ -362,6 +359,7 @@
         mz = \cos(\alpha) Z
     .. math::
         R(\theta, \alpha, \phi) = e^{-i\theta (mx+my+mz)}
+        
     :param theta: angle in radians
     :type theta: float, optional
     :param alpha: angle in radians
@@ -399,15 +397,15 @@
 
 def iswap_gate(theta: float = 1.0) -> Gate:
     r"""
-    iSwap gate
+    iSwap gate.
     
     .. math::
         iSwap(\theta) = 
         \begin{pmatrix}
-            1 & 0 & 0 & 1\\
+            1 & 0 & 0 & 0\\
             0 & \cos(\frac{\pi}{2} \theta ) & j \sin(\frac{\pi}{2} \theta ) & 0\\
             0 & j \sin(\frac{\pi}{2} \theta ) & \cos(\frac{\pi}{2} \theta ) & 0\\
-            0 & 0 & 0 & 0\\
+            0 & 0 & 0 & 1\\
         \end{pmatrix}
         
     :param theta: angle in radians
@@ -435,8 +433,9 @@
 def cr_gate(theta: float = 0, alpha: float = 0, phi: float = 0) -> Gate:
     r"""  
     Controlled rotation gate, when the control bit is 1, `rgate` is applied on the target gate.
-    .. math::
-        CR(\theta, \phi, \alpha) = j + i\cos(\theta)
+    
+    .. math::
+        CR(\theta, \phi, \alpha) = j + i\cos(\theta) I
     .. math::
         - i \cos(\phi) \sin(\alpha) sin(\theta) X
     .. math::
@@ -481,6 +480,7 @@
 def random_two_qubit_gate() -> Gate:
     """
     Returns a random two-qubit gate.
+    
     :return: a random two-qubit gate
     :rtype: Gate
     """
@@ -493,7 +493,7 @@
 
 def any_gate(unitary: Tensor, name: str = "any") -> Gate:
     """
-    Note one should provide the gate with properly reshaped
+    Note one should provide the gate with properly reshaped.
 
     :param unitary: corresponding gate
     """
@@ -509,14 +509,17 @@
 
 def exponential_gate(unitary: Tensor, theta: float, name: str = "none") -> Gate:
     r"""
+    Exponential gate.
+    
     .. math::
         exp(U) = e^{-i \theta U}
+        
     :param unitary: input unitary (U)
     :type unitary: Tensor
     :param theta: angle in radians
     :type theta: float
     :param name: suffix of Gate name
-    :return: exponential Gate
+    :return: Exponential Gate
     :rtype: Gate
     """
     theta = num_to_tensor(theta)
@@ -533,17 +536,19 @@
 
 def exponential_gate_unity(unitary: Tensor, theta: float, name: str = "none") -> Gate:
     r"""
-    # .. math::
-    #     exp(U) = e^{-i \theta U}
-        
-    # TODO(@YHPeter): need review
-    :param unitary: input unitary
+    Faster exponential gate, directly implemented based on RHS, only work when: :math:`U^2` is identity matrix.
+    
+    .. math::
+        exp(U) &= e^{-i \theta U} \\
+                &= \cos(\theta) I - j \sin(\theta) U \\
+            
+    :param unitary: input unitary (U)
     :type unitary: Tensor
     :param theta: angle in radians
     :type theta: float
     :param name: suffix of Gate name
     :type name: str, optional
-    :return: exponential Gate
+    :return: Exponential Gate
     :rtype: Gate
     """
     theta, unitary = num_to_tensor(theta, unitary)
