"""
dict related functionalities
"""
from typing import Any, Dict, Sequence, Tuple

import numpy as np
import qiskit


Tensor = Any
ct = Dict[str, int]


def reverse_count(count: ct) -> ct:
    ncount = {}
    for k, v in count.items():
        ncount[k[::-1]] = v
    return ncount


def normalized_count(count: ct) -> Dict[str, float]:
    shots = sum([v for k, v in count.items()])
    return {k: v / shots for k, v in count.items()}


def marginal_count(count: ct, keep_list: Sequence[int]) -> ct:
    count = reverse_count(count)
    ncount = qiskit.result.utils.marginal_distribution(count, keep_list)
    return reverse_count(ncount)


def count2vec(count: ct, normalization: bool = True) -> Tensor:
    nqubit = len(list(count.keys())[0])
    probability = [0] * 2**nqubit
    shots = sum([v for k, v in count.items()])
    for k, v in count.items():
        if normalization is True:
            v /= shots  # type: ignore
        probability[int(k, 2)] = v
    return np.array(probability)


def vec2count(vec: Tensor, prune: bool = False) -> ct:
    from ..quantum import count_vector2dict

    if isinstance(vec, list):
        vec = np.array(vec)
    n = int(np.log(vec.shape[0]) / np.log(2) + 1e-9)
    c = count_vector2dict(vec, n, key="bin")
    if prune is True:
        nc = c.copy()
        for k, v in c.items():
            if np.abs(v) < 1e-8:
                del nc[k]
        return nc
    return c


def kl_divergence(c1: ct, c2: ct) -> float:
    eps = 1e-4  # typical value for inverse of the total shots
    c1 = normalized_count(c1)  # type: ignore
    c2 = normalized_count(c2)  # type: ignore
    kl = 0
    for k, v in c1.items():
        kl += v * (np.log(v) - np.log(c2.get(k, eps)))
<<<<<<< HEAD
    return kl
=======
    return kl


def correlation(
    count: ct, zlist: Sequence[int], values: Tuple[int, int] = (1, -1)
) -> float:
    map_dict = {"0": values[0], "1": values[1]}
    r = 0
    shots = 0
    for k, v in count.items():
        ct = 1.0
        for i in zlist:
            ct *= map_dict[k[i]]
        r += ct * v  # type: ignore
        shots += v
    return r / shots
>>>>>>> baf084e0
<|MERGE_RESOLUTION|>--- conflicted
+++ resolved
@@ -63,9 +63,6 @@
     kl = 0
     for k, v in c1.items():
         kl += v * (np.log(v) - np.log(c2.get(k, eps)))
-<<<<<<< HEAD
-    return kl
-=======
     return kl
 
 
@@ -81,5 +78,4 @@
             ct *= map_dict[k[i]]
         r += ct * v  # type: ignore
         shots += v
-    return r / shots
->>>>>>> baf084e0
+    return r / shots